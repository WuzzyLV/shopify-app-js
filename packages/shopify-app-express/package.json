{
  "name": "@shopify/shopify-app-express",
  "version": "1.2.0",
  "description": "Shopify Express Middleware - to simplify the building of Shopify Apps with Express",
  "repository": {
    "type": "git",
    "url": "git+https://github.com/Shopify/shopify-app-express.git"
  },
  "bugs": {
    "url": "https://github.com/Shopify/shopify-app-express/issues"
  },
  "homepage": "https://github.com/Shopify/shopify-app-express/tree/main/packages/shopify-app-express",
  "author": "Shopify Inc.",
  "license": "MIT",
  "main": "./build/cjs/index.js",
  "types": "./build/ts/index.d.ts",
  "scripts": {},
  "publishConfig": {
    "access": "public"
  },
  "keywords": [
    "shopify",
    "node",
    "express",
    "app",
    "graphql",
    "rest",
    "webhook",
    "Admin API",
    "Storefront API"
  ],
  "dependencies": {
    "@shopify/shopify-api": "^6.2.0",
    "@shopify/shopify-app-session-storage": "^1.1.0",
    "@shopify/shopify-app-session-storage-memory": "^1.0.3",
    "cookie-parser": "^1.4.6",
    "express": "^4.18.1",
    "semver": "^7.3.8",
    "tslib": "^2.4.0"
  },
  "devDependencies": {
    "@shopify/eslint-plugin": "^42.0.1",
    "@shopify/prettier-config": "^1.1.2",
    "@types/compression": "^1.7.2",
    "@types/cookie-parser": "^1.4.3",
    "@types/express": "^4.17.16",
    "@types/jest": "^29.1.1",
    "@types/jsonwebtoken": "^8.5.9",
    "eslint": "^8.24.0",
    "eslint-plugin-prettier": "^4.2.1",
    "jest": "^28.1.3",
    "jest-fetch-mock": "^3.0.3",
    "jest-runner-eslint": "^1.1.0",
    "jsonwebtoken": "^9.0.0",
<<<<<<< HEAD
    "prettier": "^2.7.1",
=======
    "mongodb": "^5.0.1",
    "mysql2": "^2.3.3",
    "pg": "^8.6.6",
    "prettier": "^2.8.4",
    "redis": "^4.4.0",
    "sqlite3": "^5.0.8",
>>>>>>> 1c9cbcf3
    "supertest": "^6.3.3",
    "ts-jest": "^28.0.8",
    "typescript": "^4.9.5"
  },
  "files": [
    "build/*",
    "!bundle/*",
    "!tsconfig.tsbuildinfo",
    "!node_modules"
  ]
}<|MERGE_RESOLUTION|>--- conflicted
+++ resolved
@@ -52,16 +52,7 @@
     "jest-fetch-mock": "^3.0.3",
     "jest-runner-eslint": "^1.1.0",
     "jsonwebtoken": "^9.0.0",
-<<<<<<< HEAD
-    "prettier": "^2.7.1",
-=======
-    "mongodb": "^5.0.1",
-    "mysql2": "^2.3.3",
-    "pg": "^8.6.6",
     "prettier": "^2.8.4",
-    "redis": "^4.4.0",
-    "sqlite3": "^5.0.8",
->>>>>>> 1c9cbcf3
     "supertest": "^6.3.3",
     "ts-jest": "^28.0.8",
     "typescript": "^4.9.5"
